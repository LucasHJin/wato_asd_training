## ----------------------- watod Configuration File Override ----------------------------

##
## HINT: You can copy the contents of this file to a watod-config.local.sh 
##       file that is untrackable by git and readable by watod.
##

## ----------------------- watod Configuration File Override ----------------------------
## ACTIVE Modules CONFIGURATION
## List of active modules to run, defined in docker-compose.yaml.
##
## Possible values:
##   - vis_tools        :   starts tools for data visualization (foxglove)
##   - gazebo           :   starts robot simulator (gazebo)
##   - robot            :   starts up robot nodes
##   - samples          :   starts up sample nodes for reference

<<<<<<< HEAD
# ACTIVE_MODULES="robot gazebo vis_tools"
=======
# ACTIVE_MODULES=""
>>>>>>> def96142

################################# MODE OF OPERATION #################################
## Possible modes of operation when running watod.
## Possible values:
##	 - deploy (default)		:	runs production-grade containers (non-editable)
##	 - develop   		    :	runs developer containers (editable)

<<<<<<< HEAD
# MODE_OF_OPERATION="deploy"
=======
# MODE_OF_OPERATION=""
>>>>>>> def96142

############################## ADVANCED CONFIGURATIONS ##############################
## Name to append to docker containers. DEFAULT = "<your_watcloud_username>"
# COMPOSE_PROJECT_NAME=""

## Tag to use. Images are formatted as <IMAGE_NAME>:<TAG> with forward slashes replaced with dashes.
## DEFAULT = "<your_current_github_branch>"
# TAG=""

# Docker Registry to pull/push images. DEFAULT = "ghcr.io/watonomous/wato_monorepo"
# REGISTRY_URL=""

## Platform in which to build the docker images with. 
## Either arm64 (apple silicon, raspberry pi) or amd64 (most computers)
# PLATFORM="amd64"<|MERGE_RESOLUTION|>--- conflicted
+++ resolved
@@ -15,11 +15,7 @@
 ##   - robot            :   starts up robot nodes
 ##   - samples          :   starts up sample nodes for reference
 
-<<<<<<< HEAD
-# ACTIVE_MODULES="robot gazebo vis_tools"
-=======
 # ACTIVE_MODULES=""
->>>>>>> def96142
 
 ################################# MODE OF OPERATION #################################
 ## Possible modes of operation when running watod.
@@ -27,11 +23,7 @@
 ##	 - deploy (default)		:	runs production-grade containers (non-editable)
 ##	 - develop   		    :	runs developer containers (editable)
 
-<<<<<<< HEAD
-# MODE_OF_OPERATION="deploy"
-=======
 # MODE_OF_OPERATION=""
->>>>>>> def96142
 
 ############################## ADVANCED CONFIGURATIONS ##############################
 ## Name to append to docker containers. DEFAULT = "<your_watcloud_username>"
